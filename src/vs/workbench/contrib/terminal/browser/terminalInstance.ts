/*---------------------------------------------------------------------------------------------
 *  Copyright (c) Microsoft Corporation. All rights reserved.
 *  Licensed under the MIT License. See License.txt in the project root for license information.
 *--------------------------------------------------------------------------------------------*/

import * as path from 'vs/base/common/path';
import * as dom from 'vs/base/browser/dom';
import { StandardKeyboardEvent } from 'vs/base/browser/keyboardEvent';
import { debounce } from 'vs/base/common/decorators';
import { Emitter, Event } from 'vs/base/common/event';
import { KeyCode } from 'vs/base/common/keyCodes';
import { IDisposable, dispose, Disposable } from 'vs/base/common/lifecycle';
import * as platform from 'vs/base/common/platform';
import { TabFocus } from 'vs/editor/common/config/commonEditorConfig';
import * as nls from 'vs/nls';
import { IClipboardService } from 'vs/platform/clipboard/common/clipboardService';
import { ConfigurationTarget, IConfigurationService } from 'vs/platform/configuration/common/configuration';
import { IContextKey, IContextKeyService } from 'vs/platform/contextkey/common/contextkey';
import { IInstantiationService } from 'vs/platform/instantiation/common/instantiation';
import { IKeybindingService } from 'vs/platform/keybinding/common/keybinding';
import { ILogService } from 'vs/platform/log/common/log';
import { INotificationService, IPromptChoice, Severity } from 'vs/platform/notification/common/notification';
import { IStorageService, StorageScope } from 'vs/platform/storage/common/storage';
import { activeContrastBorder, scrollbarSliderActiveBackground, scrollbarSliderBackground, scrollbarSliderHoverBackground } from 'vs/platform/theme/common/colorRegistry';
import { ICssStyleCollector, ITheme, IThemeService, registerThemingParticipant } from 'vs/platform/theme/common/themeService';
import { PANEL_BACKGROUND } from 'vs/workbench/common/theme';
import { TerminalWidgetManager } from 'vs/workbench/contrib/terminal/browser/terminalWidgetManager';
import { IShellLaunchConfig, ITerminalDimensions, ITerminalInstance, ITerminalProcessManager, KEYBINDING_CONTEXT_TERMINAL_TEXT_SELECTED, NEVER_MEASURE_RENDER_TIME_STORAGE_KEY, ProcessState, TERMINAL_PANEL_ID, IWindowsShellHelper, SHELL_PATH_INVALID_EXIT_CODE, SHELL_PATH_DIRECTORY_EXIT_CODE, SHELL_CWD_INVALID_EXIT_CODE, KEYBINDING_CONTEXT_TERMINAL_A11Y_TREE_FOCUS, INavigationMode } from 'vs/workbench/contrib/terminal/common/terminal';
import { ansiColorIdentifiers, TERMINAL_BACKGROUND_COLOR, TERMINAL_CURSOR_BACKGROUND_COLOR, TERMINAL_CURSOR_FOREGROUND_COLOR, TERMINAL_FOREGROUND_COLOR, TERMINAL_SELECTION_BACKGROUND_COLOR } from 'vs/workbench/contrib/terminal/common/terminalColorRegistry';
import { TERMINAL_COMMAND_ID } from 'vs/workbench/contrib/terminal/common/terminalCommands';
import { TerminalConfigHelper } from 'vs/workbench/contrib/terminal/browser/terminalConfigHelper';
import { TerminalLinkHandler } from 'vs/workbench/contrib/terminal/browser/terminalLinkHandler';
import { IPanelService } from 'vs/workbench/services/panel/common/panelService';
import { IAccessibilityService, AccessibilitySupport } from 'vs/platform/accessibility/common/accessibility';
import { ITerminalInstanceService } from 'vs/workbench/contrib/terminal/browser/terminal';
import { TerminalProcessManager } from 'vs/workbench/contrib/terminal/browser/terminalProcessManager';
import { Terminal as XTermTerminal, IBuffer, ITerminalAddon } from 'xterm';
import { SearchAddon, ISearchOptions } from 'xterm-addon-search';
import { CommandTrackerAddon } from 'vs/workbench/contrib/terminal/browser/addons/commandTrackerAddon';
import { NavigationModeAddon } from 'vs/workbench/contrib/terminal/browser/addons/navigationModeAddon';

// How long in milliseconds should an average frame take to render for a notification to appear
// which suggests the fallback DOM-based renderer
const SLOW_CANVAS_RENDER_THRESHOLD = 50;
const NUMBER_OF_FRAMES_TO_MEASURE = 20;

export const DEFAULT_COMMANDS_TO_SKIP_SHELL: string[] = [
	TERMINAL_COMMAND_ID.CLEAR_SELECTION,
	TERMINAL_COMMAND_ID.CLEAR,
	TERMINAL_COMMAND_ID.COPY_SELECTION,
	TERMINAL_COMMAND_ID.DELETE_TO_LINE_START,
	TERMINAL_COMMAND_ID.DELETE_WORD_LEFT,
	TERMINAL_COMMAND_ID.DELETE_WORD_RIGHT,
	TERMINAL_COMMAND_ID.FIND_WIDGET_FOCUS,
	TERMINAL_COMMAND_ID.FIND_WIDGET_HIDE,
	TERMINAL_COMMAND_ID.FIND_NEXT_TERMINAL_FOCUS,
	TERMINAL_COMMAND_ID.FIND_PREVIOUS_TERMINAL_FOCUS,
	TERMINAL_COMMAND_ID.TOGGLE_FIND_REGEX_TERMINAL_FOCUS,
	TERMINAL_COMMAND_ID.TOGGLE_FIND_WHOLE_WORD_TERMINAL_FOCUS,
	TERMINAL_COMMAND_ID.TOGGLE_FIND_CASE_SENSITIVE_TERMINAL_FOCUS,
	TERMINAL_COMMAND_ID.FOCUS_NEXT_PANE,
	TERMINAL_COMMAND_ID.FOCUS_NEXT,
	TERMINAL_COMMAND_ID.FOCUS_PREVIOUS_PANE,
	TERMINAL_COMMAND_ID.FOCUS_PREVIOUS,
	TERMINAL_COMMAND_ID.FOCUS,
	TERMINAL_COMMAND_ID.KILL,
	TERMINAL_COMMAND_ID.MOVE_TO_LINE_END,
	TERMINAL_COMMAND_ID.MOVE_TO_LINE_START,
	TERMINAL_COMMAND_ID.NEW_IN_ACTIVE_WORKSPACE,
	TERMINAL_COMMAND_ID.NEW,
	TERMINAL_COMMAND_ID.PASTE,
	TERMINAL_COMMAND_ID.RESIZE_PANE_DOWN,
	TERMINAL_COMMAND_ID.RESIZE_PANE_LEFT,
	TERMINAL_COMMAND_ID.RESIZE_PANE_RIGHT,
	TERMINAL_COMMAND_ID.RESIZE_PANE_UP,
	TERMINAL_COMMAND_ID.RUN_ACTIVE_FILE,
	TERMINAL_COMMAND_ID.RUN_SELECTED_TEXT,
	TERMINAL_COMMAND_ID.SCROLL_DOWN_LINE,
	TERMINAL_COMMAND_ID.SCROLL_DOWN_PAGE,
	TERMINAL_COMMAND_ID.SCROLL_TO_BOTTOM,
	TERMINAL_COMMAND_ID.SCROLL_TO_NEXT_COMMAND,
	TERMINAL_COMMAND_ID.SCROLL_TO_PREVIOUS_COMMAND,
	TERMINAL_COMMAND_ID.SCROLL_TO_TOP,
	TERMINAL_COMMAND_ID.SCROLL_UP_LINE,
	TERMINAL_COMMAND_ID.SCROLL_UP_PAGE,
	TERMINAL_COMMAND_ID.SEND_SEQUENCE,
	TERMINAL_COMMAND_ID.SELECT_ALL,
	TERMINAL_COMMAND_ID.SELECT_TO_NEXT_COMMAND,
	TERMINAL_COMMAND_ID.SELECT_TO_NEXT_LINE,
	TERMINAL_COMMAND_ID.SELECT_TO_PREVIOUS_COMMAND,
	TERMINAL_COMMAND_ID.SELECT_TO_PREVIOUS_LINE,
	TERMINAL_COMMAND_ID.SPLIT_IN_ACTIVE_WORKSPACE,
	TERMINAL_COMMAND_ID.SPLIT,
	TERMINAL_COMMAND_ID.TOGGLE,
	TERMINAL_COMMAND_ID.NAVIGATION_MODE_EXIT,
	TERMINAL_COMMAND_ID.NAVIGATION_MODE_FOCUS_NEXT,
	TERMINAL_COMMAND_ID.NAVIGATION_MODE_FOCUS_PREVIOUS,
	'editor.action.toggleTabFocusMode',
	'workbench.action.quickOpen',
	'workbench.action.quickOpenPreviousEditor',
	'workbench.action.showCommands',
	'workbench.action.tasks.build',
	'workbench.action.tasks.restartTask',
	'workbench.action.tasks.runTask',
	'workbench.action.tasks.reRunTask',
	'workbench.action.tasks.showLog',
	'workbench.action.tasks.showTasks',
	'workbench.action.tasks.terminate',
	'workbench.action.tasks.test',
	'workbench.action.toggleFullScreen',
	'workbench.action.terminal.focusAtIndex1',
	'workbench.action.terminal.focusAtIndex2',
	'workbench.action.terminal.focusAtIndex3',
	'workbench.action.terminal.focusAtIndex4',
	'workbench.action.terminal.focusAtIndex5',
	'workbench.action.terminal.focusAtIndex6',
	'workbench.action.terminal.focusAtIndex7',
	'workbench.action.terminal.focusAtIndex8',
	'workbench.action.terminal.focusAtIndex9',
	'workbench.action.focusSecondEditorGroup',
	'workbench.action.focusThirdEditorGroup',
	'workbench.action.focusFourthEditorGroup',
	'workbench.action.focusFifthEditorGroup',
	'workbench.action.focusSixthEditorGroup',
	'workbench.action.focusSeventhEditorGroup',
	'workbench.action.focusEighthEditorGroup',
	'workbench.action.nextPanelView',
	'workbench.action.previousPanelView',
	'workbench.action.nextSideBarView',
	'workbench.action.previousSideBarView',
	'workbench.action.debug.start',
	'workbench.action.debug.stop',
	'workbench.action.debug.run',
	'workbench.action.debug.restart',
	'workbench.action.debug.continue',
	'workbench.action.debug.pause',
	'workbench.action.debug.stepInto',
	'workbench.action.debug.stepOut',
	'workbench.action.debug.stepOver',
	'workbench.action.openNextRecentlyUsedEditorInGroup',
	'workbench.action.openPreviousRecentlyUsedEditorInGroup',
	'workbench.action.focusActiveEditorGroup',
	'workbench.action.focusFirstEditorGroup',
	'workbench.action.focusLastEditorGroup',
	'workbench.action.firstEditorInGroup',
	'workbench.action.lastEditorInGroup',
	'workbench.action.navigateUp',
	'workbench.action.navigateDown',
	'workbench.action.navigateRight',
	'workbench.action.navigateLeft',
	'workbench.action.togglePanel',
	'workbench.action.quickOpenView',
	'workbench.action.toggleMaximizedPanel'
];

let xtermConstructor: Promise<typeof XTermTerminal> | undefined;

interface ICanvasDimensions {
	width: number;
	height: number;
}

interface IGridDimensions {
	cols: number;
	rows: number;
}

export class TerminalInstance extends Disposable implements ITerminalInstance {
	private static readonly EOL_REGEX = /\r?\n/g;

	private static _lastKnownCanvasDimensions: ICanvasDimensions | undefined;
	private static _lastKnownGridDimensions: IGridDimensions | undefined;
	private static _idCounter = 1;

	private _processManager: ITerminalProcessManager;
	private _pressAnyKeyToCloseListener: IDisposable | undefined;

	private _id: number;
	private _isExiting: boolean;
	private _hadFocusOnExit: boolean;
	private _isVisible: boolean;
	private _isDisposed: boolean;
	private _skipTerminalCommands: string[];
	private _title: string = '';
	private _wrapperElement: (HTMLElement & { xterm?: XTermTerminal }) | undefined;
	private _xterm: XTermTerminal | undefined;
	private _xtermSearch: SearchAddon | undefined;
	private _xtermElement: HTMLDivElement | undefined;
	private _terminalHasTextContextKey: IContextKey<boolean>;
	private _terminalA11yTreeFocusContextKey: IContextKey<boolean>;
	private _cols: number = 0;
	private _rows: number = 0;
	private _dimensionsOverride: ITerminalDimensions | undefined;
	private _windowsShellHelper: IWindowsShellHelper | undefined;
	private _xtermReadyPromise: Promise<XTermTerminal>;
	private _titleReadyPromise: Promise<string>;
	private _titleReadyComplete: ((title: string) => any) | undefined;

	private _messageTitleDisposable: IDisposable | undefined;

	private _widgetManager: TerminalWidgetManager | undefined;
	private _linkHandler: TerminalLinkHandler | undefined;
	private _commandTrackerAddon: CommandTrackerAddon | undefined;
	private _navigationModeAddon: INavigationMode & ITerminalAddon | undefined;

	public disableLayout: boolean;
	public get id(): number { return this._id; }
	public get cols(): number {
		if (this._dimensionsOverride && this._dimensionsOverride.cols) {
			return Math.min(Math.max(this._dimensionsOverride.cols, 2), this._cols);
		}
		return this._cols;
	}
	public get rows(): number {
		if (this._dimensionsOverride && this._dimensionsOverride.rows) {
			return Math.min(Math.max(this._dimensionsOverride.rows, 2), this._rows);
		}
		return this._rows;
	}
	public get maxCols(): number { return this._cols; }
	public get maxRows(): number { return this._rows; }
	// TODO: Ideally processId would be merged into processReady
	public get processId(): number | undefined { return this._processManager.shellProcessId; }
	// TODO: How does this work with detached processes?
	// TODO: Should this be an event as it can fire twice?
	public get processReady(): Promise<void> { return this._processManager.ptyProcessReady; }
	public get title(): string { return this._title; }
	public get hadFocusOnExit(): boolean { return this._hadFocusOnExit; }
	public get isTitleSetByProcess(): boolean { return !!this._messageTitleDisposable; }
	public get shellLaunchConfig(): IShellLaunchConfig { return this._shellLaunchConfig; }
	public get commandTracker(): CommandTrackerAddon | undefined { return this._commandTrackerAddon; }
	public get navigationMode(): INavigationMode | undefined { return this._navigationModeAddon; }

	private readonly _onExit = new Emitter<number>();
	public get onExit(): Event<number> { return this._onExit.event; }
	private readonly _onDisposed = new Emitter<ITerminalInstance>();
	public get onDisposed(): Event<ITerminalInstance> { return this._onDisposed.event; }
	private readonly _onFocused = new Emitter<ITerminalInstance>();
	public get onFocused(): Event<ITerminalInstance> { return this._onFocused.event; }
	private readonly _onProcessIdReady = new Emitter<ITerminalInstance>();
	public get onProcessIdReady(): Event<ITerminalInstance> { return this._onProcessIdReady.event; }
	private readonly _onTitleChanged = new Emitter<ITerminalInstance>();
	public get onTitleChanged(): Event<ITerminalInstance> { return this._onTitleChanged.event; }
	private readonly _onData = new Emitter<string>();
	public get onData(): Event<string> { return this._onData.event; }
	private readonly _onLineData = new Emitter<string>();
	public get onLineData(): Event<string> { return this._onLineData.event; }
	private readonly _onRequestExtHostProcess = new Emitter<ITerminalInstance>();
	public get onRequestExtHostProcess(): Event<ITerminalInstance> { return this._onRequestExtHostProcess.event; }
	private readonly _onDimensionsChanged = new Emitter<void>();
	public get onDimensionsChanged(): Event<void> { return this._onDimensionsChanged.event; }
	private readonly _onMaximumDimensionsChanged = new Emitter<void>();
	public get onMaximumDimensionsChanged(): Event<void> { return this._onMaximumDimensionsChanged.event; }
	private readonly _onFocus = new Emitter<ITerminalInstance>();
	public get onFocus(): Event<ITerminalInstance> { return this._onFocus.event; }

	public constructor(
		private readonly _terminalFocusContextKey: IContextKey<boolean>,
		private readonly _configHelper: TerminalConfigHelper,
		private _container: HTMLElement,
		private _shellLaunchConfig: IShellLaunchConfig,
		@ITerminalInstanceService private readonly _terminalInstanceService: ITerminalInstanceService,
		@IContextKeyService private readonly _contextKeyService: IContextKeyService,
		@IKeybindingService private readonly _keybindingService: IKeybindingService,
		@INotificationService private readonly _notificationService: INotificationService,
		@IPanelService private readonly _panelService: IPanelService,
		@IInstantiationService private readonly _instantiationService: IInstantiationService,
		@IClipboardService private readonly _clipboardService: IClipboardService,
		@IThemeService private readonly _themeService: IThemeService,
		@IConfigurationService private readonly _configurationService: IConfigurationService,
		@ILogService private readonly _logService: ILogService,
		@IStorageService private readonly _storageService: IStorageService,
		@IAccessibilityService private readonly _accessibilityService: IAccessibilityService
	) {
		super();

		this._skipTerminalCommands = [];
		this._isExiting = false;
		this._hadFocusOnExit = false;
		this._isVisible = false;
		this._isDisposed = false;
		this._id = TerminalInstance._idCounter++;

		this._titleReadyPromise = new Promise<string>(c => {
			this._titleReadyComplete = c;
		});

		this._terminalHasTextContextKey = KEYBINDING_CONTEXT_TERMINAL_TEXT_SELECTED.bindTo(this._contextKeyService);
		this._terminalA11yTreeFocusContextKey = KEYBINDING_CONTEXT_TERMINAL_A11Y_TREE_FOCUS.bindTo(this._contextKeyService);
		this.disableLayout = false;

		this._logService.trace(`terminalInstance#ctor (id: ${this.id})`, this._shellLaunchConfig);

		this._initDimensions();
		this._createProcess();

		this._xtermReadyPromise = this._createXterm();
		this._xtermReadyPromise.then(() => {
			// Only attach xterm.js to the DOM if the terminal panel has been opened before.
			if (_container) {
				this._attachToElement(_container);
			}
		});

		this.addDisposable(this._configurationService.onDidChangeConfiguration(e => {
			if (e.affectsConfiguration('terminal.integrated')) {
				this.updateConfig();
				// HACK: Trigger another async layout to ensure xterm's CharMeasure is ready to use,
				// this hack can be removed when https://github.com/xtermjs/xterm.js/issues/702 is
				// supported.
				this.setVisible(this._isVisible);
			}
			if (e.affectsConfiguration('editor.accessibilitySupport')) {
				this.updateAccessibilitySupport();
			}
		}));
	}

	public addDisposable(disposable: IDisposable): void {
		this._register(disposable);
	}

	private _initDimensions(): void {
		// The terminal panel needs to have been created
		if (!this._container) {
			return;
		}

		const computedStyle = window.getComputedStyle(this._container.parentElement!);
		const width = parseInt(computedStyle.getPropertyValue('width').replace('px', ''), 10);
		const height = parseInt(computedStyle.getPropertyValue('height').replace('px', ''), 10);
		this._evaluateColsAndRows(width, height);
	}

	/**
	 * Evaluates and sets the cols and rows of the terminal if possible.
	 * @param width The width of the container.
	 * @param height The height of the container.
	 * @return The terminal's width if it requires a layout.
	 */
	private _evaluateColsAndRows(width: number, height: number): number | null {
		// Ignore if dimensions are undefined or 0
		if (!width || !height) {
			this._setLastKnownColsAndRows();
			return null;
		}

		const dimension = this._getDimension(width, height);
		if (!dimension) {
			this._setLastKnownColsAndRows();
			return null;
		}

		const font = this._configHelper.getFont(this._xterm);
		if (!font.charWidth || !font.charHeight) {
			this._setLastKnownColsAndRows();
			return null;
		}

		// Because xterm.js converts from CSS pixels to actual pixels through
		// the use of canvas, window.devicePixelRatio needs to be used here in
		// order to be precise. font.charWidth/charHeight alone as insufficient
		// when window.devicePixelRatio changes.
		const scaledWidthAvailable = dimension.width * window.devicePixelRatio;

		let scaledCharWidth: number;
		if (this._configHelper.config.rendererType === 'dom') {
			scaledCharWidth = font.charWidth * window.devicePixelRatio;
		} else {
			scaledCharWidth = Math.floor(font.charWidth * window.devicePixelRatio) + font.letterSpacing;
		}
		const newCols = Math.max(Math.floor(scaledWidthAvailable / scaledCharWidth), 1);

		const scaledHeightAvailable = dimension.height * window.devicePixelRatio;
		const scaledCharHeight = Math.ceil(font.charHeight * window.devicePixelRatio);
		const scaledLineHeight = Math.floor(scaledCharHeight * font.lineHeight);
		const newRows = Math.max(Math.floor(scaledHeightAvailable / scaledLineHeight), 1);

		if (this._cols !== newCols || this._rows !== newRows) {
			this._cols = newCols;
			this._rows = newRows;
			this._fireMaximumDimensionsChanged();
		}

		return dimension.width;
	}

	private _setLastKnownColsAndRows(): void {
		if (TerminalInstance._lastKnownGridDimensions) {
			this._cols = TerminalInstance._lastKnownGridDimensions.cols;
			this._rows = TerminalInstance._lastKnownGridDimensions.rows;
		}
	}

	@debounce(50)
	private _fireMaximumDimensionsChanged(): void {
		this._onMaximumDimensionsChanged.fire();
	}

	private _getDimension(width: number, height: number): ICanvasDimensions | undefined {
		// The font needs to have been initialized
		const font = this._configHelper.getFont(this._xterm);
		if (!font || !font.charWidth || !font.charHeight) {
			return undefined;
		}

		// The panel is minimized
		if (!this._isVisible) {
			return TerminalInstance._lastKnownCanvasDimensions;
		} else {
			// Trigger scroll event manually so that the viewport's scroll area is synced. This
			// needs to happen otherwise its scrollTop value is invalid when the panel is toggled as
			// it gets removed and then added back to the DOM (resetting scrollTop to 0).
			// Upstream issue: https://github.com/sourcelair/xterm.js/issues/291
			if (this._xterm) {
				this._xterm._core._onScroll.fire(this._xterm.buffer.viewportY);
			}
		}

		if (!this._wrapperElement) {
			return undefined;
		}

		const wrapperElementStyle = getComputedStyle(this._wrapperElement);
		const marginLeft = parseInt(wrapperElementStyle.marginLeft!.split('px')[0], 10);
		const marginRight = parseInt(wrapperElementStyle.marginRight!.split('px')[0], 10);
		const bottom = parseInt(wrapperElementStyle.bottom!.split('px')[0], 10);

		const innerWidth = width - marginLeft - marginRight;
		const innerHeight = height - bottom;

		TerminalInstance._lastKnownCanvasDimensions = new dom.Dimension(innerWidth, innerHeight);
		return TerminalInstance._lastKnownCanvasDimensions;
	}

	private async _getXtermConstructor(): Promise<typeof XTermTerminal> {
		if (xtermConstructor) {
			return xtermConstructor;
		}
		xtermConstructor = new Promise<typeof XTermTerminal>(async (resolve) => {
			const Terminal = await this._terminalInstanceService.getXtermConstructor();
			// Localize strings
			Terminal.strings.promptLabel = nls.localize('terminal.integrated.a11yPromptLabel', 'Terminal input');
			Terminal.strings.tooMuchOutput = nls.localize('terminal.integrated.a11yTooMuchOutput', 'Too much output to announce, navigate to rows manually to read');
			resolve(Terminal);
		});
		return xtermConstructor;
	}

	/**
	 * Create xterm.js instance and attach data listeners.
	 */
	protected async _createXterm(): Promise<XTermTerminal> {
		const Terminal = await this._getXtermConstructor();
		const font = this._configHelper.getFont(undefined, true);
		const config = this._configHelper.config;
		const xterm = new Terminal({
			scrollback: config.scrollback,
			theme: this._getXtermTheme(),
			drawBoldTextInBrightColors: config.drawBoldTextInBrightColors,
			fontFamily: font.fontFamily,
			fontWeight: config.fontWeight,
			fontWeightBold: config.fontWeightBold,
			fontSize: font.fontSize,
			letterSpacing: font.letterSpacing,
			lineHeight: font.lineHeight,
			bellStyle: config.enableBell ? 'sound' : 'none',
			macOptionIsMeta: config.macOptionIsMeta,
			macOptionClickForcesSelection: config.macOptionClickForcesSelection,
			rightClickSelectsWord: config.rightClickBehavior === 'selectWord',
			// TODO: Guess whether to use canvas or dom better
			rendererType: config.rendererType === 'auto' ? 'canvas' : config.rendererType
		});
		this._xterm = xterm;
		this.updateAccessibilitySupport();
		this._terminalInstanceService.getXtermSearchConstructor().then(Addon => {
			this._xtermSearch = new Addon();
			xterm.loadAddon(this._xtermSearch);
		});
		if (this._shellLaunchConfig.initialText) {
			this._xterm.writeln(this._shellLaunchConfig.initialText);
		}
		this._xterm.onLineFeed(() => this._onLineFeed());
		this._xterm.onKey(e => this._onKey(e.key, e.domEvent));

<<<<<<< HEAD
		this._processManager.onProcessData(data => this._onProcessData(data));
		this._xterm.onData(data => this._processManager.write(data));
		// TODO: How does the cwd work on detached processes?
		this.processReady.then(async () => {
			this._linkHandler.processCwd = await this._processManager.getInitialCwd();
		});
		// Init winpty compat and link handler after process creation as they rely on the
		// underlying process OS
		this._processManager.onProcessReady(() => {
			if (this._processManager.os === platform.OperatingSystem.Windows) {
				xterm.setOption('windowsMode', true);
				// Force line data to be sent when the cursor is moved, the main purpose for
				// this is because ConPTY will often not do a line feed but instead move the
				// cursor, in which case we still want to send the current line's data to tasks.
				xterm.addCsiHandler('H', () => {
					this._onCursorMove();
					return false;
				});
			}
			this._linkHandler = this._instantiationService.createInstance(TerminalLinkHandler, this._xterm, this._processManager, this._configHelper);
		});
=======
		if (this._processManager) {
			this._processManager.onProcessData(data => this._onProcessData(data));
			this._xterm.onData(data => this._processManager!.write(data));
			// TODO: How does the cwd work on detached processes?
			this.processReady.then(async () => {
				if (this._linkHandler) {
					this._linkHandler.processCwd = await this._processManager!.getInitialCwd();
				}
			});
			// Init winpty compat and link handler after process creation as they rely on the
			// underlying process OS
			this._processManager.onProcessReady(() => {
				if (!this._processManager) {
					return;
				}
				if (this._processManager.os === platform.OperatingSystem.Windows) {
					xterm.setOption('windowsMode', true);
					// Force line data to be sent when the cursor is moved, the main purpose for
					// this is because ConPTY will often not do a line feed but instead move the
					// cursor, in which case we still want to send the current line's data to tasks.
					xterm.addCsiHandler('H', () => {
						this._onCursorMove();
						return false;
					});
				}
				this._linkHandler = this._instantiationService.createInstance(TerminalLinkHandler, this._xterm, this._processManager, this._configHelper);
			});
		} else if (this.shellLaunchConfig.isRendererOnly) {
			this._linkHandler = this._instantiationService.createInstance(TerminalLinkHandler, this._xterm, undefined, this._configHelper);
		}

		// Register listener to trigger the onInput ext API if the terminal is a renderer only
		if (this._shellLaunchConfig.isRendererOnly) {
			this._xterm.onData(data => this._sendRendererInput(data));
		}
>>>>>>> 5bf573ab

		this._commandTrackerAddon = new CommandTrackerAddon();
		this._xterm.loadAddon(this._commandTrackerAddon);
		this._register(this._themeService.onThemeChange(theme => this._updateTheme(xterm, theme)));

		return xterm;
	}

	private _isScreenReaderOptimized(): boolean {
		const detected = this._accessibilityService.getAccessibilitySupport() === AccessibilitySupport.Enabled;
		const config = this._configurationService.getValue('editor.accessibilitySupport');
		return config === 'on' || (config === 'auto' && detected);
	}

	public reattachToElement(container: HTMLElement): void {
		if (!this._wrapperElement) {
			throw new Error('The terminal instance has not been attached to a container yet');
		}

		if (this._wrapperElement.parentNode) {
			this._wrapperElement.parentNode.removeChild(this._wrapperElement);
		}
		this._container = container;
		this._container.appendChild(this._wrapperElement);
	}

	public attachToElement(container: HTMLElement): void {
		// The container did not change, do nothing
		if (this._container === container) {
			return;
		}

		// Attach has not occured yet
		if (!this._wrapperElement) {
			this._attachToElement(container);
			return;
		}

		// The container changed, reattach
		this._container.removeChild(this._wrapperElement);
		this._container = container;
		this._container.appendChild(this._wrapperElement);
	}

	public _attachToElement(container: HTMLElement): void {
		this._xtermReadyPromise.then(xterm => {
			if (this._wrapperElement) {
				throw new Error('The terminal instance has already been attached to a container');
			}

			this._container = container;
			this._wrapperElement = document.createElement('div');
			dom.addClass(this._wrapperElement, 'terminal-wrapper');
			this._xtermElement = document.createElement('div');

			// Attach the xterm object to the DOM, exposing it to the smoke tests
			this._wrapperElement.xterm = this._xterm;

			xterm.open(this._xtermElement);
			xterm.textarea.addEventListener('focus', () => this._onFocus.fire(this));
			xterm.attachCustomKeyEventHandler((event: KeyboardEvent): boolean => {
				// Disable all input if the terminal is exiting
				if (this._isExiting) {
					return false;
				}

				// Skip processing by xterm.js of keyboard events that resolve to commands described
				// within commandsToSkipShell
				const standardKeyboardEvent = new StandardKeyboardEvent(event);
				const resolveResult = this._keybindingService.softDispatch(standardKeyboardEvent, standardKeyboardEvent.target);
				if (resolveResult && this._skipTerminalCommands.some(k => k === resolveResult.commandId)) {
					event.preventDefault();
					return false;
				}

				// If tab focus mode is on, tab is not passed to the terminal
				if (TabFocus.getTabFocusMode() && event.keyCode === 9) {
					return false;
				}
				// Always have alt+F4 skip the terminal on Windows and allow it to be handled by the
				// system
				if (platform.isWindows && event.altKey && event.key === 'F4' && !event.ctrlKey) {
					return false;
				}

				return true;
			});
			this._register(dom.addDisposableListener(xterm.element, 'mousedown', () => {
				// We need to listen to the mouseup event on the document since the user may release
				// the mouse button anywhere outside of _xterm.element.
				const listener = dom.addDisposableListener(document, 'mouseup', () => {
					// Delay with a setTimeout to allow the mouseup to propagate through the DOM
					// before evaluating the new selection state.
					setTimeout(() => this._refreshSelectionContextKey(), 0);
					listener.dispose();
				});
			}));

			// xterm.js currently drops selection on keyup as we need to handle this case.
			this._register(dom.addDisposableListener(xterm.element, 'keyup', () => {
				// Wait until keyup has propagated through the DOM before evaluating
				// the new selection state.
				setTimeout(() => this._refreshSelectionContextKey(), 0);
			}));

			const xtermHelper: HTMLElement = <HTMLElement>xterm.element.querySelector('.xterm-helpers');
			const focusTrap: HTMLElement = document.createElement('div');
			focusTrap.setAttribute('tabindex', '0');
			dom.addClass(focusTrap, 'focus-trap');
			this._register(dom.addDisposableListener(focusTrap, 'focus', () => {
				let currentElement = focusTrap;
				while (!dom.hasClass(currentElement, 'part')) {
					currentElement = currentElement.parentElement!;
				}
				const hidePanelElement = <HTMLElement>currentElement.querySelector('.hide-panel-action');
				hidePanelElement.focus();
			}));
			xtermHelper.insertBefore(focusTrap, xterm.textarea);

			this._register(dom.addDisposableListener(xterm.textarea, 'focus', () => {
				this._terminalFocusContextKey.set(true);
				this._onFocused.fire(this);
			}));
			this._register(dom.addDisposableListener(xterm.textarea, 'blur', () => {
				this._terminalFocusContextKey.reset();
				this._refreshSelectionContextKey();
			}));
			this._register(dom.addDisposableListener(xterm.element, 'focus', () => {
				this._terminalFocusContextKey.set(true);
			}));
			this._register(dom.addDisposableListener(xterm.element, 'blur', () => {
				this._terminalFocusContextKey.reset();
				this._refreshSelectionContextKey();
			}));

			this._wrapperElement.appendChild(this._xtermElement);
			this._container.appendChild(this._wrapperElement);

<<<<<<< HEAD
			this._widgetManager = new TerminalWidgetManager(this._wrapperElement);
			this._processManager.onProcessReady(() => this._linkHandler.setWidgetManager(this._widgetManager));
=======
			if (this._processManager) {
				const widgetManager = new TerminalWidgetManager(this._wrapperElement);
				this._widgetManager = widgetManager;
				this._processManager.onProcessReady(() => {
					if (this._linkHandler) {
						this._linkHandler.setWidgetManager(widgetManager);
					}
				});
			} else if (this._shellLaunchConfig.isRendererOnly) {
				this._widgetManager = new TerminalWidgetManager(this._wrapperElement);
				this._linkHandler!.setWidgetManager(this._widgetManager);
			}
>>>>>>> 5bf573ab

			const computedStyle = window.getComputedStyle(this._container);
			const width = parseInt(computedStyle.getPropertyValue('width').replace('px', ''), 10);
			const height = parseInt(computedStyle.getPropertyValue('height').replace('px', ''), 10);
			this.layout(new dom.Dimension(width, height));
			this.setVisible(this._isVisible);
			this.updateConfig();

			// If IShellLaunchConfig.waitOnExit was true and the process finished before the terminal
			// panel was initialized.
			if (xterm.getOption('disableStdin')) {
				this._attachPressAnyKeyToCloseListener(xterm);
			}

			const neverMeasureRenderTime = this._storageService.getBoolean(NEVER_MEASURE_RENDER_TIME_STORAGE_KEY, StorageScope.GLOBAL, false);
			if (!neverMeasureRenderTime && this._configHelper.config.rendererType === 'auto') {
				this._measureRenderTime();
			}
		});
	}

	private async _measureRenderTime(): Promise<void> {
		const xterm = await this._xtermReadyPromise;
		const frameTimes: number[] = [];
		const textRenderLayer = xterm._core._renderService._renderer._renderLayers[0];
		const originalOnGridChanged = textRenderLayer.onGridChanged;

		const evaluateCanvasRenderer = () => {
			// Discard first frame time as it's normal to take longer
			frameTimes.shift();

			const medianTime = frameTimes.sort()[Math.floor(frameTimes.length / 2)];
			if (medianTime > SLOW_CANVAS_RENDER_THRESHOLD) {
				const promptChoices: IPromptChoice[] = [
					{
						label: nls.localize('yes', "Yes"),
						run: () => this._configurationService.updateValue('terminal.integrated.rendererType', 'dom', ConfigurationTarget.USER)
					} as IPromptChoice,
					{
						label: nls.localize('no', "No"),
						run: () => { }
					} as IPromptChoice,
					{
						label: nls.localize('dontShowAgain', "Don't Show Again"),
						isSecondary: true,
						run: () => this._storageService.store(NEVER_MEASURE_RENDER_TIME_STORAGE_KEY, true, StorageScope.GLOBAL)
					} as IPromptChoice
				];
				this._notificationService.prompt(
					Severity.Warning,
					nls.localize('terminal.slowRendering', 'The standard renderer for the integrated terminal appears to be slow on your computer. Would you like to switch to the alternative DOM-based renderer which may improve performance? [Read more about terminal settings](https://code.visualstudio.com/docs/editor/integrated-terminal#_changing-how-the-terminal-is-rendered).'),
					promptChoices
				);
			}
		};

		textRenderLayer.onGridChanged = (terminal: XTermTerminal, firstRow: number, lastRow: number) => {
			const startTime = performance.now();
			originalOnGridChanged.call(textRenderLayer, terminal, firstRow, lastRow);
			frameTimes.push(performance.now() - startTime);
			if (frameTimes.length === NUMBER_OF_FRAMES_TO_MEASURE) {
				evaluateCanvasRenderer();
				// Restore original function
				textRenderLayer.onGridChanged = originalOnGridChanged;
			}
		};
	}

	public registerLinkMatcher(regex: RegExp, handler: (url: string) => void, matchIndex?: number, validationCallback?: (uri: string, callback: (isValid: boolean) => void) => void): number {
		return this._linkHandler!.registerCustomLinkHandler(regex, handler, matchIndex, validationCallback);
	}

	public deregisterLinkMatcher(linkMatcherId: number): void {
		this._xtermReadyPromise.then(xterm => xterm.deregisterLinkMatcher(linkMatcherId));
	}

	public hasSelection(): boolean {
		return this._xterm ? this._xterm.hasSelection() : false;
	}

	public async copySelection(): Promise<void> {
		const xterm = await this._xtermReadyPromise;
		if (this.hasSelection()) {
			await this._clipboardService.writeText(xterm.getSelection());
		} else {
			this._notificationService.warn(nls.localize('terminal.integrated.copySelection.noSelection', 'The terminal has no selection to copy'));
		}
	}

	public get selection(): string | undefined {
		return this._xterm && this.hasSelection() ? this._xterm.getSelection() : undefined;
	}

	public clearSelection(): void {
		if (!this._xterm) {
			return;
		}
		this._xterm.clearSelection();
	}

	public selectAll(): void {
		if (!this._xterm) {
			return;
		}
		// Focus here to ensure the terminal context key is set
		this._xterm.focus();
		this._xterm.selectAll();
	}

	public findNext(term: string, searchOptions: ISearchOptions): boolean {
		if (!this._xtermSearch) {
			return false;
		}
		return this._xtermSearch.findNext(term, searchOptions);
	}

	public findPrevious(term: string, searchOptions: ISearchOptions): boolean {
		if (!this._xtermSearch) {
			return false;
		}
		return this._xtermSearch.findPrevious(term, searchOptions);
	}

	public notifyFindWidgetFocusChanged(isFocused: boolean): void {
		if (!this._xterm) {
			return;
		}
		const terminalFocused = !isFocused && (document.activeElement === this._xterm.textarea || document.activeElement === this._xterm.element);
		this._terminalFocusContextKey.set(terminalFocused);
	}

	public dispose(immediate?: boolean): void {
		this._logService.trace(`terminalInstance#dispose (id: ${this.id})`);

		dispose(this._windowsShellHelper);
		this._windowsShellHelper = undefined;
		this._linkHandler = dispose(this._linkHandler);
		this._commandTrackerAddon = dispose(this._commandTrackerAddon);
		this._widgetManager = dispose(this._widgetManager);

		if (this._xterm && this._xterm.element) {
			this._hadFocusOnExit = dom.hasClass(this._xterm.element, 'focus');
		}
		if (this._wrapperElement) {
			if (this._wrapperElement.xterm) {
				this._wrapperElement.xterm = undefined;
			}
			if (this._wrapperElement.parentElement) {
				this._container.removeChild(this._wrapperElement);
			}
		}
		if (this._xterm) {
			const buffer = this._xterm.buffer;
			this._sendLineData(buffer, buffer.baseY + buffer.cursorY);
			this._xterm.dispose();
		}

		if (this._pressAnyKeyToCloseListener) {
			this._pressAnyKeyToCloseListener.dispose();
			this._pressAnyKeyToCloseListener = undefined;
		}

		this._processManager.dispose(immediate);

		if (!this._isDisposed) {
			this._isDisposed = true;
			this._onDisposed.fire(this);
		}
		super.dispose();
	}

	public forceRedraw(): void {
		if (!this._xterm) {
			return;
		}
		if (this._configHelper.config.experimentalRefreshOnResume) {
			if (this._xterm.getOption('rendererType') !== 'dom') {
				this._xterm.setOption('rendererType', 'dom');
				// Do this asynchronously to clear our the texture atlas as all terminals will not
				// be using canvas
				const xterm = this._xterm;
				setTimeout(() => xterm.setOption('rendererType', 'canvas'), 0);
			}
		}
		this._xterm.refresh(0, this._xterm.rows - 1);
	}

	public focus(force?: boolean): void {
		if (!this._xterm) {
			return;
		}
		const selection = window.getSelection();
		if (!selection) {
			return;
		}
		const text = selection.toString();
		if (!text || force) {
			this._xterm.focus();
		}
	}

	public focusWhenReady(force?: boolean): Promise<void> {
		return this._xtermReadyPromise.then(() => this.focus(force));
	}

	public async paste(): Promise<void> {
		if (!this._xterm) {
			return;
		}
		this.focus();
		this._xterm._core._coreService.triggerDataEvent(await this._clipboardService.readText(), true);
	}

	public write(text: string): void {
		this._xtermReadyPromise.then(() => {
			if (!this._xterm) {
				return;
			}
			this._xterm.write(text);
		});
	}

	public sendText(text: string, addNewLine: boolean): void {
		// Normalize line endings to 'enter' press.
		text = text.replace(TerminalInstance.EOL_REGEX, '\r');
		if (addNewLine && text.substr(text.length - 1) !== '\r') {
			text += '\r';
		}

		// Send it to the process
		this._processManager.ptyProcessReady.then(() => this._processManager.write(text));
	}

	public setVisible(visible: boolean): void {
		this._isVisible = visible;
		if (this._wrapperElement) {
			dom.toggleClass(this._wrapperElement, 'active', visible);
		}
		if (visible && this._xterm) {
			// Trigger a manual scroll event which will sync the viewport and scroll bar. This is
			// necessary if the number of rows in the terminal has decreased while it was in the
			// background since scrollTop changes take no effect but the terminal's position does
			// change since the number of visible rows decreases.
			this._xterm._core._onScroll.fire(this._xterm.buffer.viewportY);
			if (this._container && this._container.parentElement) {
				// Force a layout when the instance becomes invisible. This is particularly important
				// for ensuring that terminals that are created in the background by an extension will
				// correctly get correct character measurements in order to render to the screen (see
				// #34554).
				const computedStyle = window.getComputedStyle(this._container.parentElement);
				const width = parseInt(computedStyle.getPropertyValue('width').replace('px', ''), 10);
				const height = parseInt(computedStyle.getPropertyValue('height').replace('px', ''), 10);
				this.layout(new dom.Dimension(width, height));
				// HACK: Trigger another async layout to ensure xterm's CharMeasure is ready to use,
				// this hack can be removed when https://github.com/xtermjs/xterm.js/issues/702 is
				// supported.
				setTimeout(() => this.layout(new dom.Dimension(width, height)), 0);
			}
		}
	}

	public scrollDownLine(): void {
		if (this._xterm) {
			this._xterm.scrollLines(1);
		}
	}

	public scrollDownPage(): void {
		if (this._xterm) {
			this._xterm.scrollPages(1);
		}
	}

	public scrollToBottom(): void {
		if (this._xterm) {
			this._xterm.scrollToBottom();
		}
	}

	public scrollUpLine(): void {
		if (this._xterm) {
			this._xterm.scrollLines(-1);
		}
	}

	public scrollUpPage(): void {
		if (this._xterm) {
			this._xterm.scrollPages(-1);
		}
	}

	public scrollToTop(): void {
		if (this._xterm) {
			this._xterm.scrollToTop();
		}
	}

	public clear(): void {
		if (this._xterm) {
			this._xterm.clear();
		}
	}

	private _refreshSelectionContextKey() {
		const activePanel = this._panelService.getActivePanel();
		const isActive = !!activePanel && activePanel.getId() === TERMINAL_PANEL_ID;
		this._terminalHasTextContextKey.set(isActive && this.hasSelection());
	}

	protected _createProcess(): void {
		this._processManager = this._instantiationService.createInstance(TerminalProcessManager, this._id, this._configHelper);
		this._processManager.onProcessReady(() => this._onProcessIdReady.fire(this));
		this._processManager.onProcessExit(exitCode => this._onProcessExit(exitCode));
		this._processManager.onProcessData(data => this._onData.fire(data));
		this._processManager.onProcessOverrideDimensions(e => this.setDimensions(e));
		this._processManager.onProcessResolvedShellLaunchConfig(e => this._setResolvedShellLaunchConfig(e));

		if (this._shellLaunchConfig.name) {
			this.setTitle(this._shellLaunchConfig.name, false);
		} else {
			// Only listen for process title changes when a name is not provided
			this.setTitle(this._shellLaunchConfig.executable, true);
			this._messageTitleDisposable = this._processManager.onProcessTitle(title => this.setTitle(title ? title : '', true));
		}

		if (platform.isWindows) {
			this._processManager.ptyProcessReady.then(() => {
				if (this._processManager.remoteAuthority) {
					return;
				}
				this._xtermReadyPromise.then(xterm => {
					if (!this._isDisposed && this._processManager && this._processManager.shellProcessId) {
						this._windowsShellHelper = this._terminalInstanceService.createWindowsShellHelper(this._processManager.shellProcessId, this, xterm);
					}
				});
			});
		}

		// Create the process asynchronously to allow the terminal's container
		// to be created so dimensions are accurate
		setTimeout(() => {
			this._processManager.createProcess(this._shellLaunchConfig, this._cols, this._rows, this._isScreenReaderOptimized());
		}, 0);
	}

	private _onProcessData(data: string): void {
		if (this._widgetManager) {
			this._widgetManager.closeMessage();
		}
		if (this._xterm) {
			this._xterm.write(data);
		}
	}

	/**
	 * Called when either a process tied to a terminal has exited or when a terminal renderer
	 * simulates a process exiting (e.g. custom execution task).
	 * @param exitCode The exit code of the process, this is undefined when the terminal was exited
	 * through user action.
	 */
	private _onProcessExit(exitCode?: number): void {
		this._logService.debug(`Terminal process exit (id: ${this.id}) with code ${exitCode}`);

		// Prevent dispose functions being triggered multiple times
		if (this._isExiting) {
			return;
		}

		this._isExiting = true;
		let exitCodeMessage: string | undefined;

		// Create exit code message
		if (exitCode) {
			if (exitCode === SHELL_PATH_INVALID_EXIT_CODE) {
				exitCodeMessage = nls.localize('terminal.integrated.exitedWithInvalidPath', 'The terminal shell path "{0}" does not exist', this._shellLaunchConfig.executable);
			} else if (exitCode === SHELL_PATH_DIRECTORY_EXIT_CODE) {
				exitCodeMessage = nls.localize('terminal.integrated.exitedWithInvalidPathDirectory', 'The terminal shell path "{0}" is a directory', this._shellLaunchConfig.executable);
			} else if (exitCode === SHELL_CWD_INVALID_EXIT_CODE && this._shellLaunchConfig.cwd) {
				exitCodeMessage = nls.localize('terminal.integrated.exitedWithInvalidCWD', 'The terminal shell CWD "{0}" does not exist', this._shellLaunchConfig.cwd.toString());
			} else if (this._processManager.processState === ProcessState.KILLED_DURING_LAUNCH) {
				let args = '';
				if (typeof this._shellLaunchConfig.args === 'string') {
					args = ` ${this._shellLaunchConfig.args}`;
				} else if (this._shellLaunchConfig.args && this._shellLaunchConfig.args.length) {
					args = ' ' + this._shellLaunchConfig.args.map(a => {
						if (typeof a === 'string' && a.indexOf(' ') !== -1) {
							return `'${a}'`;
						}
						return a;
					}).join(' ');
				}
				if (this._shellLaunchConfig.executable) {
					exitCodeMessage = nls.localize('terminal.integrated.launchFailed', 'The terminal process command \'{0}{1}\' failed to launch (exit code: {2})', this._shellLaunchConfig.executable, args, exitCode);
				} else {
					exitCodeMessage = nls.localize('terminal.integrated.launchFailedExtHost', 'The terminal process failed to launch (exit code: {0})', exitCode);
				}
			} else {
				exitCodeMessage = nls.localize('terminal.integrated.exitedWithCode', 'The terminal process terminated with exit code: {0}', exitCode);
			}
		}

		this._logService.debug(`Terminal process exit (id: ${this.id}) state ${this._processManager.processState}`);

		// Only trigger wait on exit when the exit was *not* triggered by the
		// user (via the `workbench.action.terminal.kill` command).
		if (this._shellLaunchConfig.waitOnExit && this._processManager.processState !== ProcessState.KILLED_BY_USER) {
			this._xtermReadyPromise.then(xterm => {
				if (exitCodeMessage) {
					xterm.writeln(exitCodeMessage);
				}
				if (typeof this._shellLaunchConfig.waitOnExit === 'string') {
					let message = this._shellLaunchConfig.waitOnExit;
					// Bold the message and add an extra new line to make it stand out from the rest of the output
					message = `\r\n\x1b[1m${message}\x1b[0m`;
					xterm.writeln(message);
				}
				// Disable all input if the terminal is exiting and listen for next keypress
				xterm.setOption('disableStdin', true);
				if (xterm.textarea) {
					this._attachPressAnyKeyToCloseListener(xterm);
				}
			});
		} else {
			this.dispose();
			if (exitCodeMessage) {
				if (this._processManager.processState === ProcessState.KILLED_DURING_LAUNCH) {
					this._notificationService.error(exitCodeMessage);
				} else {
					if (this._configHelper.config.showExitAlert) {
						this._notificationService.error(exitCodeMessage);
					} else {
						console.warn(exitCodeMessage);
					}
				}
			}
		}

		this._onExit.fire(exitCode || 0);
	}

	private _attachPressAnyKeyToCloseListener(xterm: XTermTerminal) {
		if (!this._pressAnyKeyToCloseListener) {
			this._pressAnyKeyToCloseListener = dom.addDisposableListener(xterm.textarea, 'keypress', (event: KeyboardEvent) => {
				if (this._pressAnyKeyToCloseListener) {
					this._pressAnyKeyToCloseListener.dispose();
					this._pressAnyKeyToCloseListener = undefined;
					this.dispose();
					event.preventDefault();
				}
			});
		}
	}

	public reuseTerminal(shell: IShellLaunchConfig): void {
		// Unsubscribe any key listener we may have.
		if (this._pressAnyKeyToCloseListener) {
			this._pressAnyKeyToCloseListener.dispose();
			this._pressAnyKeyToCloseListener = undefined;
		}

		// Kill and clear up the process, making the process manager ready for a new process
		this._processManager.dispose();

		if (this._xterm) {
			// Ensure new processes' output starts at start of new line
			this._xterm.write('\n\x1b[G');

			// Print initialText if specified
			if (shell.initialText) {
				this._xterm.writeln(shell.initialText);
			}

			// Clean up waitOnExit state
			if (this._isExiting && this._shellLaunchConfig.waitOnExit) {
				this._xterm.setOption('disableStdin', false);
				this._isExiting = false;
			}
		}

		// Set the new shell launch config
		this._shellLaunchConfig = shell; // Must be done before calling _createProcess()

		// Launch the process unless this is only a renderer.
		// In the renderer only cases, we still need to set the title correctly.
		const oldTitle = this._title;
		this._createProcess();

		if (oldTitle !== this._title) {
			this.setTitle(this._title, true);
		}

		this._processManager.onProcessData(data => this._onProcessData(data));
	}

	private _onLineFeed(): void {
		const buffer = this._xterm!.buffer;
		const newLine = buffer.getLine(buffer.baseY + buffer.cursorY);
		if (newLine && !newLine.isWrapped) {
			this._sendLineData(buffer, buffer.baseY + buffer.cursorY - 1);
		}
	}

	private _onCursorMove(): void {
		const buffer = this._xterm!.buffer;
		this._sendLineData(buffer, buffer.baseY + buffer.cursorY);
	}

	private _sendLineData(buffer: IBuffer, lineIndex: number): void {
		let line = buffer.getLine(lineIndex);
		if (!line) {
			return;
		}
		let lineData = line.translateToString(true);
		while (lineIndex > 0 && line.isWrapped) {
			line = buffer.getLine(--lineIndex);
			if (!line) {
				break;
			}
			lineData = line.translateToString(false) + lineData;
		}
		this._onLineData.fire(lineData);
	}

	private _onKey(key: string, ev: KeyboardEvent): void {
		const event = new StandardKeyboardEvent(ev);

		if (event.equals(KeyCode.Enter)) {
			this._updateProcessCwd();
		}
	}

	@debounce(2000)
	private async _updateProcessCwd(): Promise<string> {
		// reset cwd if it has changed, so file based url paths can be resolved
		const cwd = await this.getCwd();
		if (cwd && this._linkHandler) {
			this._linkHandler.processCwd = cwd;
		}
		return cwd;
	}

	public updateConfig(): void {
		const config = this._configHelper.config;
		this._setCursorBlink(config.cursorBlinking);
		this._setCursorStyle(config.cursorStyle);
		this._setCommandsToSkipShell(config.commandsToSkipShell);
		this._setEnableBell(config.enableBell);
		this._safeSetOption('scrollback', config.scrollback);
		this._safeSetOption('macOptionIsMeta', config.macOptionIsMeta);
		this._safeSetOption('macOptionClickForcesSelection', config.macOptionClickForcesSelection);
		this._safeSetOption('rightClickSelectsWord', config.rightClickBehavior === 'selectWord');
		this._safeSetOption('rendererType', config.rendererType === 'auto' ? 'canvas' : config.rendererType);
	}

	public updateAccessibilitySupport(): void {
		const isEnabled = this._isScreenReaderOptimized();
		if (isEnabled) {
			this._navigationModeAddon = new NavigationModeAddon(this._terminalA11yTreeFocusContextKey);
			this._xterm!.loadAddon(this._navigationModeAddon);
		} else {
			if (this._navigationModeAddon) {
				this._navigationModeAddon.dispose();
				this._navigationModeAddon = undefined;
			}
		}
		this._xterm!.setOption('screenReaderMode', isEnabled);
	}

	private _setCursorBlink(blink: boolean): void {
		if (this._xterm && this._xterm.getOption('cursorBlink') !== blink) {
			this._xterm.setOption('cursorBlink', blink);
			this._xterm.refresh(0, this._xterm.rows - 1);
		}
	}

	private _setCursorStyle(style: string): void {
		if (this._xterm && this._xterm.getOption('cursorStyle') !== style) {
			// 'line' is used instead of bar in VS Code to be consistent with editor.cursorStyle
			const xtermOption = style === 'line' ? 'bar' : style;
			this._xterm.setOption('cursorStyle', xtermOption);
		}
	}

	private _setCommandsToSkipShell(commands: string[]): void {
		const excludeCommands = commands.filter(command => command[0] === '-').map(command => command.slice(1));
		this._skipTerminalCommands = DEFAULT_COMMANDS_TO_SKIP_SHELL.filter(defaultCommand => {
			return excludeCommands.indexOf(defaultCommand) === -1;
		}).concat(commands);
	}

	private _setEnableBell(isEnabled: boolean): void {
		if (this._xterm) {
			if (this._xterm.getOption('bellStyle') === 'sound') {
				if (!this._configHelper.config.enableBell) {
					this._xterm.setOption('bellStyle', 'none');
				}
			} else {
				if (this._configHelper.config.enableBell) {
					this._xterm.setOption('bellStyle', 'sound');
				}
			}
		}
	}

	private _safeSetOption(key: string, value: any): void {
		if (!this._xterm) {
			return;
		}

		if (this._xterm.getOption(key) !== value) {
			this._xterm.setOption(key, value);
		}
	}

	public layout(dimension: dom.Dimension): void {
		if (this.disableLayout) {
			return;
		}

		const terminalWidth = this._evaluateColsAndRows(dimension.width, dimension.height);
		if (!terminalWidth) {
			return;
		}

		if (this._xterm) {
			this._xterm.element.style.width = terminalWidth + 'px';
		}

		this._resize();
	}

	@debounce(50)
	private _resize(): void {
		let cols = this.cols;
		let rows = this.rows;

		if (this._xterm) {
			// Only apply these settings when the terminal is visible so that
			// the characters are measured correctly.
			if (this._isVisible) {
				const font = this._configHelper.getFont(this._xterm);
				const config = this._configHelper.config;
				this._safeSetOption('letterSpacing', font.letterSpacing);
				this._safeSetOption('lineHeight', font.lineHeight);
				this._safeSetOption('fontSize', font.fontSize);
				this._safeSetOption('fontFamily', font.fontFamily);
				this._safeSetOption('fontWeight', config.fontWeight);
				this._safeSetOption('fontWeightBold', config.fontWeightBold);
				this._safeSetOption('drawBoldTextInBrightColors', config.drawBoldTextInBrightColors);
			}

			if (isNaN(cols) || isNaN(rows)) {
				return;
			}

			if (cols !== this._xterm.cols || rows !== this._xterm.rows) {
				this._onDimensionsChanged.fire();
			}

			this._xterm.resize(cols, rows);
			TerminalInstance._lastKnownGridDimensions = { cols, rows };

			if (this._isVisible) {
				// HACK: Force the renderer to unpause by simulating an IntersectionObserver event.
				// This is to fix an issue where dragging the window to the top of the screen to
				// maximize on Windows/Linux would fire an event saying that the terminal was not
				// visible.
				if (this._xterm.getOption('rendererType') === 'canvas') {
					this._xterm._core._renderService._onIntersectionChange({ intersectionRatio: 1 });
					// HACK: Force a refresh of the screen to ensure links are refresh corrected.
					// This can probably be removed when the above hack is fixed in Chromium.
					this._xterm.refresh(0, this._xterm.rows - 1);
				}
			}
		}

		this._processManager.ptyProcessReady.then(() => this._processManager.setDimensions(cols, rows));
	}

	public setTitle(title: string | undefined, eventFromProcess: boolean): void {
		if (!title) {
			return;
		}
		if (eventFromProcess) {
			title = path.basename(title);
			if (platform.isWindows) {
				// Remove the .exe extension
				title = title.split('.exe')[0];
			}
		} else {
			// If the title has not been set by the API or the rename command, unregister the handler that
			// automatically updates the terminal name
			dispose(this._messageTitleDisposable);
			this._messageTitleDisposable = undefined;
			dispose(this._windowsShellHelper);
			this._windowsShellHelper = undefined;
		}
		const didTitleChange = title !== this._title;
		this._title = title;
		if (didTitleChange) {
			if (this._titleReadyComplete) {
				this._titleReadyComplete(title);
				this._titleReadyComplete = undefined;
			}
			this._onTitleChanged.fire(this);
		}
	}

	public waitForTitle(): Promise<string> {
		return this._titleReadyPromise;
	}

	public setDimensions(dimensions: ITerminalDimensions | undefined): void {
		this._dimensionsOverride = dimensions;
		this._resize();
	}

	private _setResolvedShellLaunchConfig(shellLaunchConfig: IShellLaunchConfig): void {
		this._shellLaunchConfig.args = shellLaunchConfig.args;
		this._shellLaunchConfig.cwd = shellLaunchConfig.cwd;
		this._shellLaunchConfig.executable = shellLaunchConfig.executable;
		this._shellLaunchConfig.env = shellLaunchConfig.env;
	}

	private _getXtermTheme(theme?: ITheme): any {
		if (!theme) {
			theme = this._themeService.getTheme();
		}

		const foregroundColor = theme.getColor(TERMINAL_FOREGROUND_COLOR);
		const backgroundColor = theme.getColor(TERMINAL_BACKGROUND_COLOR) || theme.getColor(PANEL_BACKGROUND);
		const cursorColor = theme.getColor(TERMINAL_CURSOR_FOREGROUND_COLOR) || foregroundColor;
		const cursorAccentColor = theme.getColor(TERMINAL_CURSOR_BACKGROUND_COLOR) || backgroundColor;
		const selectionColor = theme.getColor(TERMINAL_SELECTION_BACKGROUND_COLOR);

		return {
			background: backgroundColor ? backgroundColor.toString() : null,
			foreground: foregroundColor ? foregroundColor.toString() : null,
			cursor: cursorColor ? cursorColor.toString() : null,
			cursorAccent: cursorAccentColor ? cursorAccentColor.toString() : null,
			selection: selectionColor ? selectionColor.toString() : null,
			black: theme.getColor(ansiColorIdentifiers[0])!.toString(),
			red: theme.getColor(ansiColorIdentifiers[1])!.toString(),
			green: theme.getColor(ansiColorIdentifiers[2])!.toString(),
			yellow: theme.getColor(ansiColorIdentifiers[3])!.toString(),
			blue: theme.getColor(ansiColorIdentifiers[4])!.toString(),
			magenta: theme.getColor(ansiColorIdentifiers[5])!.toString(),
			cyan: theme.getColor(ansiColorIdentifiers[6])!.toString(),
			white: theme.getColor(ansiColorIdentifiers[7])!.toString(),
			brightBlack: theme.getColor(ansiColorIdentifiers[8])!.toString(),
			brightRed: theme.getColor(ansiColorIdentifiers[9])!.toString(),
			brightGreen: theme.getColor(ansiColorIdentifiers[10])!.toString(),
			brightYellow: theme.getColor(ansiColorIdentifiers[11])!.toString(),
			brightBlue: theme.getColor(ansiColorIdentifiers[12])!.toString(),
			brightMagenta: theme.getColor(ansiColorIdentifiers[13])!.toString(),
			brightCyan: theme.getColor(ansiColorIdentifiers[14])!.toString(),
			brightWhite: theme.getColor(ansiColorIdentifiers[15])!.toString()
		};
	}

	private _updateTheme(xterm: XTermTerminal, theme?: ITheme): void {
		xterm.setOption('theme', this._getXtermTheme(theme));
	}

	public async toggleEscapeSequenceLogging(): Promise<void> {
		const xterm = await this._xtermReadyPromise;
		const isDebug = xterm.getOption('logLevel') === 'debug';
		xterm.setOption('logLevel', isDebug ? 'info' : 'debug');
	}

	public getInitialCwd(): Promise<string> {
		return this._processManager.getInitialCwd();
	}

	public getCwd(): Promise<string> {
		return this._processManager.getCwd();
	}
}

registerThemingParticipant((theme: ITheme, collector: ICssStyleCollector) => {
	// Border
	const border = theme.getColor(activeContrastBorder);
	if (border) {
		collector.addRule(`
			.hc-black .monaco-workbench .panel.integrated-terminal .xterm.focus::before,
			.hc-black .monaco-workbench .panel.integrated-terminal .xterm:focus::before { border-color: ${border}; }`
		);
	}

	// Scrollbar
	const scrollbarSliderBackgroundColor = theme.getColor(scrollbarSliderBackground);
	if (scrollbarSliderBackgroundColor) {
		collector.addRule(`
			.monaco-workbench .panel.integrated-terminal .find-focused .xterm .xterm-viewport,
			.monaco-workbench .panel.integrated-terminal .xterm.focus .xterm-viewport,
			.monaco-workbench .panel.integrated-terminal .xterm:focus .xterm-viewport,
			.monaco-workbench .panel.integrated-terminal .xterm:hover .xterm-viewport { background-color: ${scrollbarSliderBackgroundColor} !important; }`
		);
	}

	const scrollbarSliderHoverBackgroundColor = theme.getColor(scrollbarSliderHoverBackground);
	if (scrollbarSliderHoverBackgroundColor) {
		collector.addRule(`.monaco-workbench .panel.integrated-terminal .xterm .xterm-viewport::-webkit-scrollbar-thumb:hover { background-color: ${scrollbarSliderHoverBackgroundColor}; }`);
	}

	const scrollbarSliderActiveBackgroundColor = theme.getColor(scrollbarSliderActiveBackground);
	if (scrollbarSliderActiveBackgroundColor) {
		collector.addRule(`.monaco-workbench .panel.integrated-terminal .xterm .xterm-viewport::-webkit-scrollbar-thumb:active { background-color: ${scrollbarSliderActiveBackgroundColor}; }`);
	}
});<|MERGE_RESOLUTION|>--- conflicted
+++ resolved
@@ -172,7 +172,7 @@
 	private static _lastKnownGridDimensions: IGridDimensions | undefined;
 	private static _idCounter = 1;
 
-	private _processManager: ITerminalProcessManager;
+	private _processManager!: ITerminalProcessManager;
 	private _pressAnyKeyToCloseListener: IDisposable | undefined;
 
 	private _id: number;
@@ -483,12 +483,13 @@
 		this._xterm.onLineFeed(() => this._onLineFeed());
 		this._xterm.onKey(e => this._onKey(e.key, e.domEvent));
 
-<<<<<<< HEAD
 		this._processManager.onProcessData(data => this._onProcessData(data));
 		this._xterm.onData(data => this._processManager.write(data));
 		// TODO: How does the cwd work on detached processes?
 		this.processReady.then(async () => {
-			this._linkHandler.processCwd = await this._processManager.getInitialCwd();
+			if (this._linkHandler) {
+				this._linkHandler.processCwd = await this._processManager.getInitialCwd();
+			}
 		});
 		// Init winpty compat and link handler after process creation as they rely on the
 		// underlying process OS
@@ -505,43 +506,6 @@
 			}
 			this._linkHandler = this._instantiationService.createInstance(TerminalLinkHandler, this._xterm, this._processManager, this._configHelper);
 		});
-=======
-		if (this._processManager) {
-			this._processManager.onProcessData(data => this._onProcessData(data));
-			this._xterm.onData(data => this._processManager!.write(data));
-			// TODO: How does the cwd work on detached processes?
-			this.processReady.then(async () => {
-				if (this._linkHandler) {
-					this._linkHandler.processCwd = await this._processManager!.getInitialCwd();
-				}
-			});
-			// Init winpty compat and link handler after process creation as they rely on the
-			// underlying process OS
-			this._processManager.onProcessReady(() => {
-				if (!this._processManager) {
-					return;
-				}
-				if (this._processManager.os === platform.OperatingSystem.Windows) {
-					xterm.setOption('windowsMode', true);
-					// Force line data to be sent when the cursor is moved, the main purpose for
-					// this is because ConPTY will often not do a line feed but instead move the
-					// cursor, in which case we still want to send the current line's data to tasks.
-					xterm.addCsiHandler('H', () => {
-						this._onCursorMove();
-						return false;
-					});
-				}
-				this._linkHandler = this._instantiationService.createInstance(TerminalLinkHandler, this._xterm, this._processManager, this._configHelper);
-			});
-		} else if (this.shellLaunchConfig.isRendererOnly) {
-			this._linkHandler = this._instantiationService.createInstance(TerminalLinkHandler, this._xterm, undefined, this._configHelper);
-		}
-
-		// Register listener to trigger the onInput ext API if the terminal is a renderer only
-		if (this._shellLaunchConfig.isRendererOnly) {
-			this._xterm.onData(data => this._sendRendererInput(data));
-		}
->>>>>>> 5bf573ab
 
 		this._commandTrackerAddon = new CommandTrackerAddon();
 		this._xterm.loadAddon(this._commandTrackerAddon);
@@ -680,23 +644,13 @@
 			this._wrapperElement.appendChild(this._xtermElement);
 			this._container.appendChild(this._wrapperElement);
 
-<<<<<<< HEAD
-			this._widgetManager = new TerminalWidgetManager(this._wrapperElement);
-			this._processManager.onProcessReady(() => this._linkHandler.setWidgetManager(this._widgetManager));
-=======
-			if (this._processManager) {
-				const widgetManager = new TerminalWidgetManager(this._wrapperElement);
-				this._widgetManager = widgetManager;
-				this._processManager.onProcessReady(() => {
-					if (this._linkHandler) {
-						this._linkHandler.setWidgetManager(widgetManager);
-					}
-				});
-			} else if (this._shellLaunchConfig.isRendererOnly) {
-				this._widgetManager = new TerminalWidgetManager(this._wrapperElement);
-				this._linkHandler!.setWidgetManager(this._widgetManager);
-			}
->>>>>>> 5bf573ab
+			const widgetManager = new TerminalWidgetManager(this._wrapperElement);
+			this._widgetManager = widgetManager;
+			this._processManager.onProcessReady(() => {
+				if (this._linkHandler) {
+					this._linkHandler.setWidgetManager(widgetManager);
+				}
+			});
 
 			const computedStyle = window.getComputedStyle(this._container);
 			const width = parseInt(computedStyle.getPropertyValue('width').replace('px', ''), 10);
