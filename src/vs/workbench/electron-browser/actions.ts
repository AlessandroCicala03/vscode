--- conflicted
+++ resolved
@@ -1682,85 +1682,4 @@
 			throw new Error(nls.localize('fail.createSettings', "Unable to create '{0}' ({1}).", getPathLabel(file, this.contextService), error));
 		});
 	}
-<<<<<<< HEAD
-=======
-}
-
-export class OpenLogsFolderAction extends Action {
-
-	static readonly ID = 'workbench.action.openLogsFolder';
-	static LABEL = nls.localize('openLogsFolder', "Open Logs Folder");
-
-	constructor(id: string, label: string,
-		@IEnvironmentService private environmentService: IEnvironmentService,
-		@IWindowsService private windowsService: IWindowsService,
-	) {
-		super(id, label);
-	}
-
-	run(): TPromise<void> {
-		return this.windowsService.showItemInFolder(paths.join(this.environmentService.logsPath, 'main.log'));
-	}
-}
-
-export class ShowLogsAction extends Action {
-
-	static readonly ID = 'workbench.action.showLogs';
-	static LABEL = nls.localize('showLogs', "Show Logs...");
-
-	constructor(id: string, label: string,
-		@IEnvironmentService private environmentService: IEnvironmentService,
-		@IWindowService private windowService: IWindowService,
-		@IWorkbenchEditorService private editorService: IWorkbenchEditorService,
-		@IQuickOpenService private quickOpenService: IQuickOpenService
-	) {
-		super(id, label);
-	}
-
-	run(): TPromise<void> {
-		const entries: IPickOpenEntry[] = [
-			{ id: 'main', label: nls.localize('mainProcess', "Main"), run: () => this.editorService.openEditor({ resource: URI.file(paths.join(this.environmentService.logsPath, 'main.log')) }) },
-			{ id: 'shared', label: nls.localize('sharedProcess', "Shared"), run: () => this.editorService.openEditor({ resource: URI.file(paths.join(this.environmentService.logsPath, 'sharedprocess.log')) }) },
-			{ id: 'renderer', label: nls.localize('rendererProcess', "Renderer"), run: () => this.editorService.openEditor({ resource: URI.file(paths.join(this.environmentService.logsPath, `renderer${this.windowService.getCurrentWindowId()}.log`)) }) },
-			{ id: 'extenshionHost', label: nls.localize('extensionHost', "Extension Host"), run: () => this.editorService.openEditor({ resource: URI.file(paths.join(this.environmentService.logsPath, `exthost${this.windowService.getCurrentWindowId()}.log`)) }) }
-		];
-
-		return this.quickOpenService.pick(entries, { placeHolder: nls.localize('selectProcess', "Select process") }).then(entry => {
-			if (entry) {
-				entry.run(null);
-			}
-		});
-	}
-}
-
-export class SetLogLevelAction extends Action {
-
-	static readonly ID = 'workbench.action.setLogLevel';
-	static LABEL = nls.localize('setLogLevel', "Set Log Level");
-
-	constructor(id: string, label: string,
-		@IQuickOpenService private quickOpenService: IQuickOpenService,
-		@ILogService private logService: ILogService
-	) {
-		super(id, label);
-	}
-
-	run(): TPromise<void> {
-		const entries = [
-			{ label: nls.localize('trace', "Trace"), level: LogLevel.Trace },
-			{ label: nls.localize('debug', "Debug"), level: LogLevel.Debug },
-			{ label: nls.localize('info', "Info"), level: LogLevel.Info },
-			{ label: nls.localize('warn', "Warning"), level: LogLevel.Warning },
-			{ label: nls.localize('err', "Error"), level: LogLevel.Error },
-			{ label: nls.localize('critical', "Critical"), level: LogLevel.Critical },
-			{ label: nls.localize('off', "Off"), level: LogLevel.Off }
-		];
-
-		return this.quickOpenService.pick(entries, { placeHolder: nls.localize('selectLogLevel', "Select log level"), autoFocus: { autoFocusIndex: this.logService.getLevel() } }).then(entry => {
-			if (entry) {
-				this.logService.setLevel(entry.level);
-			}
-		});
-	}
->>>>>>> 7a49e546
 }